--- conflicted
+++ resolved
@@ -1565,8 +1565,7 @@
 
   @override
   Widget build(BuildContext context) =>
-<<<<<<< HEAD
-      widget.builder(context, _sc11!, _sc12, _sc21, _sc22);
+      widget.builder(context, _sc11!, _sc12, _sc21!, _sc22);
 }
 
 // TODO: revert back to SDK's TableRowInkWell as soon as it has secondary taps added
@@ -1619,7 +1618,4 @@
     assert(debugCheckHasTable(context));
     return super.debugCheckContext(context);
   }
-=======
-      widget.builder(context, _sc11!, _sc12, _sc21!, _sc22);
->>>>>>> 831a947c
 }